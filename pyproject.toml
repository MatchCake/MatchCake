--- conflicted
+++ resolved
@@ -1,11 +1,6 @@
 [project]
-<<<<<<< HEAD
 name = "matchcake"
-version = "0.0.4"
-=======
-name = "MatchCake"
 version = "0.0.5"
->>>>>>> f288aff7
 description = ""
 authors = [{ name = "Jérémie Gince", email = "gincejeremie@gmail.com" }]
 requires-python = ">=3.10,<3.13"
