--- conflicted
+++ resolved
@@ -48,32 +48,13 @@
     "setuptools (>=65.5.1,<65.6.0)",
     "pytest (>=7.4.2,<7.5.0)",
     "pytest-cov (>=4.1.0,<4.2.0)",
-<<<<<<< HEAD
-    "scipy (>=1.11.4)",
-    "matplotlib (>=3.8.0,<3.9.0)",
-=======
     "scipy (>=1.11.4,<=2)",
     "matplotlib (>=3.8.0)",
->>>>>>> b01490e9
     "networkx (>=3.1,<4.0)",
     "pfapack (>=0.3.1,<0.4.0)",
     "pytest-json-report (>=1.5.0,<1.6.0)",
     "pythonbasictools (>=0.0.1a10)",
     "sympy (>=1.12,<2.0)",
-<<<<<<< HEAD
-    "tqdm (>=4.66.1,<4.67.0)",
-    "seaborn (>=0.13.0,<0.14.0)",
-    "scikit-learn (>=1.3.2,<1.4.0)",
-    "psutil (>=5.9.6,<5.10.0)",
-    "torch (>=2.1.2)",
-    "tables (>=3.9.2)",
-    "pylint (>=3.1.0,<3.2.0)",
-    "torchpfaffian",
-    "pennylane (==0.39.0)",
-    "pandas (>=2.1.0)",
-    "pennylane-lightning (==0.39.0)",
-    "opt-einsum (>=3.4.0,<4.0.0)",
-=======
     "tqdm (>=4.66.1)",
     "seaborn (>=0.13.0)",
     "scikit-learn (>=1.3.2)",
@@ -85,7 +66,7 @@
     "pandas (>=2.1.0)",
     "pennylane-lightning (==0.39.0)",
     "torchpfaffian (>=0.0.0)",
->>>>>>> b01490e9
+    "opt-einsum (>=3.4.0)",
 ]
 license={file="LICENSE"}
 
